[workspace]
default-members = ["crates/kr"]

members = [
    "crates/kr",
    "crates/ssh-agent"
]

[workspace.dependencies]
clap = "3.0.0-beta.2"
tokio = { version = "1.16.1", features = ["full"] }
<<<<<<< HEAD
sodiumoxide = "0.2.6"
=======
ssh_agent = { path = "../ssh-agent" }
sodiumoxide = "0.2.7"
>>>>>>> 2c571f90
serde = { version = "1.0", features = ["derive"] }
serde_json = "1.0"
async-trait = "0.1.68"
base64 = "0.13.0"
base64-serde = "0.6.1"
serde_bytes = "0.11.9"
thiserror = "1.0"
rusoto = "0.24"
rusoto_core = { version = "0.46.0", default_features = false, features = ["rustls"] }
rusoto_sqs = { version = "0.46.0", default_features = false, features = ["rustls"] }
rusoto_sns = { version = "0.46.0", default_features = false, features = ["rustls"] }
futures = "0.3"
chrono = "0.4.19"
uuid = { version = "0.8", features = ["serde", "v4"] }
env_logger = "0.8.2"
log = "0.4.17"
byteorder = "1.3.4"
whoami = "1.4.0"
qr2term = "0.2.3"
eagre-asn1 = "0.3.0"
reqwest = { version = "0.11.16", default_features = false, features = ["json", "rustls-tls"] }
askama = "0.10.5"
notify-rust = "4.5.2"
run_script = "0.8.0"
ansi_term = "0.12.1"
directories = "5.0.0"
dirs = "5.0.0"
serde-xml-rs = "0.5.1"
urlencoding = "2.1.2"
nix = "0.22.1"
openssl = "0.10.50"
bitflags = "1"
ecdsa = "0.13.4"
ring = "0.16.20"
untrusted = "0.9.0"
pem = "2.0.1"
osshkeys = "0.6.0"

# macOS
mac-notification-sys = "0.3.0"<|MERGE_RESOLUTION|>--- conflicted
+++ resolved
@@ -9,12 +9,7 @@
 [workspace.dependencies]
 clap = "3.0.0-beta.2"
 tokio = { version = "1.16.1", features = ["full"] }
-<<<<<<< HEAD
-sodiumoxide = "0.2.6"
-=======
-ssh_agent = { path = "../ssh-agent" }
 sodiumoxide = "0.2.7"
->>>>>>> 2c571f90
 serde = { version = "1.0", features = ["derive"] }
 serde_json = "1.0"
 async-trait = "0.1.68"
