[workspace]
default-members = ["crates/kr"]

members = [
    "crates/kr",
    "crates/ssh-agent"
]

[workspace.dependencies]
clap = "3.0.0-beta.2"
tokio = { version = "1.27.0", features = ["full"] }
sodiumoxide = "0.2.7"
serde = { version = "1.0.160", features = ["derive"] }
serde_bytes = "0.11.9"
<<<<<<< HEAD
serde_json = "1.0.95"
serde-xml-rs = "0.6.0"
=======
serde_json = "1.0.96"
serde-xml-rs = "0.5.1"
>>>>>>> c95dcaed
async-trait = "0.1.68"
base64 = "0.13.0"
base64-serde = "0.6.1"
thiserror = "1.0.40"
rusoto = "0.24.2"
rusoto_core = { version = "0.48.0", default_features = false, features = ["rustls"] }
rusoto_sqs = { version = "0.48.0", default_features = false, features = ["rustls"] }
rusoto_sns = { version = "0.48.0", default_features = false, features = ["rustls"] }
futures = "0.3.28"
chrono = "0.4.24"
uuid = { version = "0.8.2", features = ["serde", "v4"] }
env_logger = "0.8.2"
log = "0.4.17"
byteorder = "1.3.4"
whoami = "1.4.0"
qr2term = "0.2.3"
eagre-asn1 = "0.3.0"
reqwest = { version = "0.11.16", default_features = false, features = ["json", "rustls-tls"] }
askama = "0.10.5"
notify-rust = "4.8.0"
run_script = "0.8.0"
ansi_term = "0.12.1"
directories = "5.0.0"
dirs = "5.0.0"
urlencoding = "2.1.2"
nix = "0.26.2"
openssl = "0.10.50"
bitflags = "1.3.2"
ecdsa = "0.13.4"
ring = "0.16.20"
untrusted = "0.9.0"
pem = "2.0.1"
osshkeys = "0.6.0"

# macOS
mac-notification-sys = "0.5.6"<|MERGE_RESOLUTION|>--- conflicted
+++ resolved
@@ -12,13 +12,8 @@
 sodiumoxide = "0.2.7"
 serde = { version = "1.0.160", features = ["derive"] }
 serde_bytes = "0.11.9"
-<<<<<<< HEAD
-serde_json = "1.0.95"
+serde_json = "1.0.96"
 serde-xml-rs = "0.6.0"
-=======
-serde_json = "1.0.96"
-serde-xml-rs = "0.5.1"
->>>>>>> c95dcaed
 async-trait = "0.1.68"
 base64 = "0.13.0"
 base64-serde = "0.6.1"
